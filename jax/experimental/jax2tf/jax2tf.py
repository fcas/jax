--- conflicted
+++ resolved
@@ -182,23 +182,6 @@
   api._check_callable(fun)
 
   def converted_fun(*args: TfVal) -> TfVal:
-<<<<<<< HEAD
-    def check_arg(a):
-      if not _is_tfvalorunit(a):
-        msg = (f"Argument {a} of type {type(a)} of jax2tf.convert(f) should "
-               "be NumPy array, scalar, tf.Variable, or tf.Tensor")
-        raise TypeError(msg)
-    tree_util.tree_map(check_arg, args)
-
-    # Name input tensors
-    args = tuple(
-        tree_util.tree_map(lambda x, i=i: tf.identity(x, f"jax2tf_arg_{i}"), a)
-        for i, a in enumerate(args))
-
-    # This function may take pytrees of TfVals. We can only set
-    # tf.custom_gradient on functions that take a flat argument list.
-    args_flat, in_tree = tree_util.tree_flatten((args, {}))
-=======
     # TODO: is there a better way to check if we are inside a transformation?
     if config.omnistaging_enabled:
       if not core.trace_state_clean():
@@ -211,14 +194,22 @@
         raise ValueError("convert must be used outside all JAX transformations."
                          + f"Trace state: {core.thread_local_state.trace_state}")
 
+    def check_arg(a):
+      if not _is_tfvalorunit(a):
+        msg = (f"Argument {a} of type {type(a)} of jax2tf.convert(f) should "
+               "be NumPy array, scalar, tf.Variable, or tf.Tensor")
+        raise TypeError(msg)
+    tree_util.tree_map(check_arg, args)
+
+    # Name input tensors
+    args = tuple(
+        tree_util.tree_map(lambda x, i=i: tf.identity(x, f"jax2tf_arg_{i}"), a)
+        for i, a in enumerate(args))
+
     # This function may take pytrees of TfVals. We can only set
     # tf.custom_gradient on functions that take a flat argument list.
     args_flat, in_tree = tree_util.tree_flatten((args, {}))
-    for a in args_flat:
-      if not _is_tfval(a):
-        msg = (f"Argument {a} of type {type(a)} of jax2tf.convert(f) should "
-               "be NumPy array, scalar, tf.Variable, or tf.Tensor")
-        raise TypeError(msg)
+
     if in_shapes is None:
       in_shapes_ = (None,) * len(args)
     else:
@@ -235,7 +226,6 @@
     # the input shapes and the in_shapes if given. May create new shape
     # variables.
     args_avals_flat = _input_avals(args_flat, in_shapes_flat)
->>>>>>> 580e107c
 
     f = lu.wrap_init(fun)
     # out_tree_thunk() will be the output tree, after running _interpret_fun.
@@ -268,14 +258,10 @@
           tuple(str(out_aval.shape) for out_aval in _out_cts_avals))  # type: ignore
         vjp_in_shapes = [args_in_shapes, out_cts_in_shapes]
       out_cts = tree_util.tree_unflatten(out_tree_thunk(), out_cts_flat)
-<<<<<<< HEAD
+      # TODO: enable higher-order gradients
       with tf.name_scope("jax2tf_vjp"):
-        in_cts = convert(fun_vjp_jax, with_gradient=False)(args, out_cts)
-=======
-      # TODO: enable higher-order gradients
-      in_cts = convert(fun_vjp_jax, with_gradient=False,
-                       in_shapes=vjp_in_shapes)(args, out_cts)
->>>>>>> 580e107c
+        in_cts = convert(fun_vjp_jax, with_gradient=False,
+                         in_shapes=vjp_in_shapes)(args, out_cts)
       return in_cts
 
     try:
